--- conflicted
+++ resolved
@@ -6,12 +6,7 @@
 use super::TEST_TIMER_HZ;
 
 ///
-<<<<<<< HEAD
 /// Mock timer used for unit tests. Implements `fugit_timer::Timer` trait.
-=======
-/// Mock timer used for unit tests. Implements `embedded_hal::timer::nb::CountDown`
-/// & `embedded_hal::timer::nb::Cancel` traits.
->>>>>>> 41d7283b
 ///
 pub struct MockTimer {
     pub is_started: bool,
@@ -21,49 +16,28 @@
         Self { is_started: false }
     }
 }
-<<<<<<< HEAD
 
 impl fugit_timer::Timer<TEST_TIMER_HZ> for MockTimer {
-=======
-impl embedded_hal::timer::nb::CountDown for MockTimer {
->>>>>>> 41d7283b
     type Error = ();
 
     fn now(&mut self) -> fugit_timer::TimerInstantU32<TEST_TIMER_HZ> {
         todo!()
     }
 
-<<<<<<< HEAD
     fn start(
         &mut self,
-        duration: fugit_timer::TimerDurationU32<TEST_TIMER_HZ>,
+        _duration: fugit_timer::TimerDurationU32<TEST_TIMER_HZ>,
     ) -> Result<(), Self::Error> {
-=======
-    fn start<T>(&mut self, _count: T) -> Result<(), Self::Error>
-    where
-        T: Into<Self::Time>,
-    {
->>>>>>> 41d7283b
         self.is_started = true;
         Ok(())
     }
 
-<<<<<<< HEAD
     fn cancel(&mut self) -> Result<(), Self::Error> {
         self.is_started = false;
-=======
-    fn wait(&mut self) -> nb::Result<(), Self::Error> {
->>>>>>> 41d7283b
         Ok(())
     }
 
-<<<<<<< HEAD
     fn wait(&mut self) -> nb::Result<(), Self::Error> {
-=======
-impl embedded_hal::timer::nb::Cancel for MockTimer {
-    fn cancel(&mut self) -> Result<(), Self::Error> {
-        self.is_started = false;
->>>>>>> 41d7283b
         Ok(())
     }
 }
