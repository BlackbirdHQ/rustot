--- conflicted
+++ resolved
@@ -12,12 +12,8 @@
 use crate::jobs::{data_types::JobStatus, StatusDetails};
 use crate::ota::encoding::Bitmap;
 use crate::ota::pal::OtaEvent;
-<<<<<<< HEAD
 
 use fugit_timer::ExtU32;
-=======
-use crate::rustot_log;
->>>>>>> 41d7283b
 
 use super::{
     error::OtaError,
@@ -78,11 +74,7 @@
         WaitingForFileBlock + ReceivedFileBlock(&'a mut [u8]) [process_data_handler]  = WaitingForFileBlock,
         WaitingForFileBlock + ReceivedJobDocument(JobEventData<'a>) [job_notification_handler] = RequestingJob,
         WaitingForFileBlock + CloseFile [close_file_handler] = WaitingForJob,
-<<<<<<< HEAD
         Suspended | RequestingJob | WaitingForJob | CreatingFile | RequestingFileBlock | WaitingForFileBlock + Resume [resume_job_handler] = RequestingJob,
-=======
-        Suspended + Resume [resume_job_handler] = RequestingJob,
->>>>>>> 41d7283b
         Ready | RequestingJob | WaitingForJob | CreatingFile | RequestingFileBlock | WaitingForFileBlock + Suspend = Suspended,
         Ready | RequestingJob | WaitingForJob | CreatingFile | RequestingFileBlock | WaitingForFileBlock + UserAbort [user_abort_handler] = WaitingForJob,
         Ready | RequestingJob | WaitingForJob | CreatingFile | RequestingFileBlock | WaitingForFileBlock + Shutdown [shutdown_handler] = Ready,
@@ -140,15 +132,8 @@
     C: ControlInterface,
     DP: DataInterface,
     DS: DataInterface,
-<<<<<<< HEAD
     T: fugit_timer::Timer<TIMER_HZ>,
     ST: fugit_timer::Timer<TIMER_HZ>,
-=======
-    T: timer::nb::CountDown + timer::nb::Cancel,
-    T::Time: From<u32>,
-    ST: timer::nb::CountDown + timer::nb::Cancel,
-    ST::Time: From<u32>,
->>>>>>> 41d7283b
     PAL: OtaPal,
 {
     pub(crate) events: heapless::spsc::Queue<Events<'a>, L>,
@@ -173,15 +158,8 @@
     C: ControlInterface,
     DP: DataInterface,
     DS: DataInterface,
-<<<<<<< HEAD
     T: fugit_timer::Timer<TIMER_HZ>,
     ST: fugit_timer::Timer<TIMER_HZ>,
-=======
-    T: timer::nb::CountDown + timer::nb::Cancel,
-    T::Time: From<u32>,
-    ST: timer::nb::CountDown + timer::nb::Cancel,
-    ST::Time: From<u32>,
->>>>>>> 41d7283b
     PAL: OtaPal,
 {
     /// Called to update the filecontext structure from the job
@@ -340,11 +318,7 @@
             true
         };
 
-<<<<<<< HEAD
         info!("Version check: {:?}", version_check);
-=======
-        rustot_log!(info, "Version check: {:?}", version_check);
->>>>>>> 41d7283b
 
         if self.config.allow_downgrade || version_check {
             // The running firmware version is newer than the firmware that
@@ -389,11 +363,7 @@
         file_ctx: &mut FileContext,
         image_state: ImageState<PAL::Error>,
     ) -> Result<ImageState<PAL::Error>, OtaError> {
-<<<<<<< HEAD
         // debug!("set_image_state_with_reason {:?}", image_state);
-=======
-        // rustot_log!(debug, "set_image_state_with_reason {:?}", image_state);
->>>>>>> 41d7283b
         // Call the platform specific code to set the image state
         let image_state = match pal.set_platform_image_state(image_state) {
             Err(e) if !matches!(image_state, ImageState::Aborted(_)) => {
@@ -555,15 +525,8 @@
     C: ControlInterface,
     DP: DataInterface,
     DS: DataInterface,
-<<<<<<< HEAD
     T: fugit_timer::Timer<TIMER_HZ>,
     ST: fugit_timer::Timer<TIMER_HZ>,
-=======
-    T: timer::nb::CountDown + timer::nb::Cancel,
-    T::Time: From<u32>,
-    ST: timer::nb::CountDown + timer::nb::Cancel,
-    ST::Time: From<u32>,
->>>>>>> 41d7283b
     PAL: OtaPal,
 {
     fn restart_handler(&mut self, reason: &RestartReason) -> Result<(), OtaError> {
@@ -593,11 +556,7 @@
             // Start self-test timer
             if let Some(ref mut self_test_timer) = self.self_test_timer {
                 self_test_timer
-<<<<<<< HEAD
                     .start(self.config.self_test_timeout_ms.millis())
-=======
-                    .start(self.config.self_test_timeout_ms)
->>>>>>> 41d7283b
                     .map_err(|_| OtaError::Timer)?;
             }
         }
@@ -613,7 +572,7 @@
 
     fn resume_job_handler(&mut self) -> Result<(), OtaError> {
         debug!("resume_job_handler");
-        
+
         // Initialize the control interface
         self.control.init()?;
 
@@ -631,11 +590,7 @@
                 if self.request_momentum < self.config.max_request_momentum {
                     // Start request timer
                     self.request_timer
-<<<<<<< HEAD
                         .start(self.config.request_wait_ms.millis())
-=======
-                        .start(self.config.request_wait_ms)
->>>>>>> 41d7283b
                         .map_err(|_| OtaError::Timer)?;
 
                     self.request_momentum += 1;
@@ -674,11 +629,7 @@
                 if self.request_momentum < self.config.max_request_momentum {
                     // Start request timer
                     self.request_timer
-<<<<<<< HEAD
                         .start(self.config.request_wait_ms.millis())
-=======
-                        .start(self.config.request_wait_ms)
->>>>>>> 41d7283b
                         .map_err(|_| OtaError::Timer)?;
 
                     self.request_momentum += 1;
@@ -856,11 +807,7 @@
         if file_ctx.blocks_remaining > 0 {
             // Start the request timer
             self.request_timer
-<<<<<<< HEAD
                 .start(self.config.request_wait_ms.millis())
-=======
-                .start(self.config.request_wait_ms)
->>>>>>> 41d7283b
                 .map_err(|_| OtaError::Timer)?;
 
             if self.request_momentum <= self.config.max_request_momentum {
@@ -988,11 +935,7 @@
                 } else {
                     // Start the request timer.
                     self.request_timer
-<<<<<<< HEAD
                         .start(self.config.request_wait_ms.millis())
-=======
-                        .start(self.config.request_wait_ms)
->>>>>>> 41d7283b
                         .map_err(|_| OtaError::Timer)?;
 
                     self.events
