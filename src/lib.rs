--- conflicted
+++ resolved
@@ -6,10 +6,6 @@
 pub mod jobs;
 pub mod ota;
 pub mod provisioning;
-<<<<<<< HEAD
-// pub mod shadows;
-=======
->>>>>>> 41d7283b
 
 #[cfg(test)]
 pub mod test;