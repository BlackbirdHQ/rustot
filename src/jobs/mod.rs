--- conflicted
+++ resolved
@@ -274,8 +274,7 @@
     // execution.
     #[serde(rename = "statusDetails")]
     #[serde(skip_serializing_if = "Option::is_none")]
-    pub status_details:
-        Option<heapless::FnvIndexMap<String<8>, String<10>, 4>>,
+    pub status_details: Option<heapless::FnvIndexMap<String<8>, String<10>, 4>>,
     // The name of the thing that is executing the job.
     #[serde(rename = "thingName")]
     #[serde(skip_serializing_if = "Option::is_none")]
@@ -297,8 +296,7 @@
     /// execution.
     #[serde(rename = "statusDetails")]
     #[serde(skip_serializing_if = "Option::is_none")]
-    pub status_details:
-        Option<heapless::FnvIndexMap<String<8>, String<10>, 4>>,
+    pub status_details: Option<heapless::FnvIndexMap<String<8>, String<10>, 4>>,
     // The version of the job execution. Job execution versions are incremented
     // each time they are updated by a device.
     #[serde(rename = "versionNumber")]
@@ -442,8 +440,7 @@
     // the job execution. If not specified, the statusDetails are unchanged.
     #[serde(rename = "statusDetails")]
     #[serde(skip_serializing_if = "Option::is_none")]
-    pub status_details:
-        Option<&'a heapless::FnvIndexMap<String<8>, String<10>, 4>>,
+    pub status_details: Option<&'a heapless::FnvIndexMap<String<8>, String<10>, 4>>,
     // Specifies the amount of time this device has to finish execution of this
     // job. If the job execution status is not set to a terminal state before
     // this timer expires, or before the timer is reset (by again calling
@@ -617,9 +614,7 @@
         &mut self,
         client: &mut impl mqttrust::Mqtt<P>,
         status: JobStatus,
-        status_details: Option<
-            heapless::FnvIndexMap<String<8>, String<10>, 4>,
-        >,
+        status_details: Option<heapless::FnvIndexMap<String<8>, String<10>, 4>>,
     ) -> Result<(), JobError>;
 
     /// Subscribe to relevant job topics.
@@ -738,13 +733,8 @@
     }
 }
 
-<<<<<<< HEAD
 impl From<mqttrust::MqttError> for JobError {
     fn from(_: mqttrust::MqttError) -> Self {
-=======
-impl From<mqttrust_core::MqttClientError> for JobError {
-    fn from(_: mqttrust_core::MqttClientError) -> Self {
->>>>>>> 5008c2ab
         JobError::Mqtt
     }
 }
@@ -813,8 +803,7 @@
     pub version_number: i64,
     pub status: JobStatus,
     pub details: JobDetails,
-    pub status_details:
-        Option<heapless::FnvIndexMap<String<8>, String<10>, 4>>,
+    pub status_details: Option<heapless::FnvIndexMap<String<8>, String<10>, 4>>,
 }
 
 #[cfg(test)]
@@ -846,7 +835,6 @@
         fn send(
             &mut self,
             request: mqttrust::Request<Vec<u8, P>>,
-<<<<<<< HEAD
         ) -> Result<(), mqttrust::MqttError> {
             self.calls
                 .borrow_mut()
@@ -855,16 +843,6 @@
             Ok(())
         }
         type Error = mqttrust::MqttError;
-=======
-        ) -> Result<(), mqttrust_core::MqttClientError> {
-            self.calls
-                .borrow_mut()
-                .push(request)
-                .map_err(|_| mqttrust_core::MqttClientError::Full)?;
-            Ok(())
-        }
-        type Error = mqttrust_core::MqttClientError;
->>>>>>> 5008c2ab
     }
 
     #[test]
@@ -890,8 +868,7 @@
         }
         "#;
 
-        let mut mqtt: MockClient<128, 512> =
-            MockClient::new(String::from(thing_name));
+        let mut mqtt: MockClient<128, 512> = MockClient::new(String::from(thing_name));
         let mut job_agent = JobAgent::new(3);
         let notification = job_agent
             .handle_message(
